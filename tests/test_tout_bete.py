from mypackage import Backtester, Result, Strategy, strategy, compare_results
import unittest
import pandas as pd
import numpy as np

def test_simple():
    assert 1 + 1 == 2

def test_has_method2():
    assert hasattr(Strategy, "fit")
    assert hasattr(Strategy, "get_position")

def test_has_method4():
    assert hasattr(Backtester, "run")

def test_has_method3():
    assert hasattr(Result, "_calculate_returns")

class TestStrategy(unittest.TestCase):

<<<<<<< HEAD
    def validate_data(self, data: pd.DataFrame):
    # Vérifie que l'objet est un DataFrame
        if not isinstance(data, pd.DataFrame):
            raise TypeError("Les données doivent être un DataFrame pandas.")
    
    # Vérifie si le DataFrame est vide
        if data.empty:
            raise ValueError("Les données sont vides.")
    
    # Vérifie la présence de la colonne cible
        if self.target_column not in data.columns:
            raise KeyError(f"La colonne cible '{self.target_column}' est manquante.")
    
    # Vérifie les valeurs nulles
        if data.isnull().any().any():
            raise ValueError("Les données contiennent des valeurs nulles.")



    def get_position(self, historical_data: pd.DataFrame, current_position: float) -> float:
        """Calcule la position basée sur un croisement de moyennes mobiles."""
        self.validate_data(historical_data)
        if len(historical_data) < self.long_window:
            return 0  # Pas assez de données

        short_ma = historical_data[self.target_column].rolling(self.short_window).mean()
        long_ma = historical_data[self.target_column].rolling(self.long_window).mean()
        if short_ma.iloc[-1] > long_ma.iloc[-1]:
            return 1  # Long
        elif short_ma.iloc[-1] < long_ma.iloc[-1]:
            return -1  # Short
        return 0  # Neutre

class TestBacktesting(unittest.TestCase):
=======
    # Création data fictive
>>>>>>> 550551e7
    def setUp(self):
        dates = pd.date_range(start='2024-01-01', end='2024-01-10', freq='D')
        self.sample_data = pd.DataFrame({
            'price': np.random.randn(len(dates)).cumsum() + 10
        }, index=dates)
    
    # Vérification que le décorateur fonctionne
    def test_strategy_decorator(self):
        @strategy
        def simple_strategy(historical_data, current_position, rebalancing_frequency='D'):
            return 1
            
        strat = simple_strategy()
        self.assertEqual(strat.rebalancing_frequency, 'D')
        self.assertEqual(strat.get_position(self.sample_data, 0), 1)
    
    # Vérification que la classe Strategy est bien une classe abstraite
    def test_abstract_strategy(self):
        with self.assertRaises(TypeError):
            Strategy()
    
    # Vérification qu'on puisse utiliser l'héritage de la classe Strategy
    def test_custom_strategy(self):
        class CustomStrategy(Strategy):
            def get_position(self, historical_data, current_position):
                return -1
                
        strat = CustomStrategy()
        self.assertEqual(strat.get_position(self.sample_data, 0), -1)
        
class TestBacktester(unittest.TestCase):

    # Création data fictive
    def setUp(self):
        dates = pd.date_range(start='2024-01-01', end='2024-01-10', freq='D')
        self.sample_data = pd.DataFrame({
            'price': np.random.randn(len(dates)).cumsum() + 100
        }, index=dates)
        
        # Création stratégie test
        class FakeStrategy(Strategy):
            def get_position(self, historical_data, current_position):
                return 1 if len(historical_data) != 0 else -1
                
        self.strategy = FakeStrategy()
        self.backtester = Backtester(self.sample_data)
    
    # Vérification que la classe Backtester fonctionne avec les valeurs par défaut
    def test_initialization(self):
        self.assertEqual(self.backtester.transaction_costs, 0.001)
        self.assertEqual(self.backtester.slippage, 0.0005)
        pd.testing.assert_frame_equal(self.backtester.data, self.sample_data)
    
    # Vérification que la classe Backtester renvoie bien un objet de la classe Result 
    def test_run_backtest(self):
        result = self.backtester.run(self.strategy)
        
        self.assertIsInstance(result, Result)
        self.assertTrue(hasattr(result, 'positions'))
        self.assertTrue(hasattr(result, 'trades'))
        self.assertTrue(hasattr(result, 'returns'))
    
    # Vérification que les coûts de transaction et de slippage sont pris en compte 
    def test_transaction_costs(self):
        backtester = Backtester(self.sample_data, transaction_costs=0.01, slippage=0.01)
        result = backtester.run(self.strategy)
        
        if not result.trades.empty:
            self.assertTrue(all(result.trades['cost'] > 0))

class TestResult(unittest.TestCase):

    # Création data fictive
    def setUp(self):
        dates = pd.date_range(start='2024-01-01', end='2024-01-10', freq='D')
        self.data = pd.DataFrame({
            'price': np.random.randn(len(dates)).cumsum() + 100
        }, index=dates)
        
        self.positions = pd.DataFrame({
            'position': [1] * len(dates)
        }, index=dates)
        
        self.trades = pd.DataFrame({
            'from_pos': [0, 1, -1],
            'to_pos': [1, -1, 0],
            'cost': [0.001] * 3
        }, index=dates[:3])
        
        self.result = Result(self.data, self.positions, self.trades)
    
    # Vérification que la classe Result possède les bons attributs 
    def test_initialization(self):
        self.assertTrue(hasattr(self.result, 'returns'))
        self.assertTrue(hasattr(self.result, 'statistics'))
    
    # Vérification que les metrics sont bien calculés 
    def test_calculate_statistics(self):
        stats = self.result.statistics
        
        required_stats = [
            'total_return', 'annual_return', 'volatility', 'sharpe_ratio',
            'max_drawdown', 'sortino_ratio', 'VaR_95%', 'CVaR_95%',
            'Profit/Loss_Ratio', 'num_trades', 'win_rate'
        ]
        
        for stat in required_stats:
            self.assertIn(stat, stats)
    
    # Vérification que les options de plotting fonctionnent 
    def test_plotting_backends(self):

        # Test matplotlib 
        fig_mpl = self.result.plot("test_strat", backend='matplotlib')
        self.assertIsNotNone(fig_mpl)
        
        # Test seaborn 
        fig_sns = self.result.plot("test_strat", backend='seaborn')
        self.assertIsNotNone(fig_sns)
        
        # Test plotly 
        fig_plotly = self.result.plot("test_strat", backend='plotly')
        self.assertIsNotNone(fig_plotly)
        
class TestCompareResults(unittest.TestCase):

    # Vérification que de la possibilité de comparaison entre stratégies
    def test_compare_results_different_backends(self):

        dates = pd.date_range(start='2024-01-01', end='2024-01-10', freq='D')
        data = pd.DataFrame({'price': np.random.randn(len(dates)).cumsum() + 100}, index=dates)
        positions = pd.DataFrame({'position': [1] * len(dates)}, index=dates)
        trades = pd.DataFrame()
        
        result1 = Result(data, positions, trades)
        result2 = Result(data, positions, trades)
        
        # Test different backends
        fig_mpl = compare_results([result1, result2], ['Strategy1', 'Strategy2'], backend='matplotlib')
        self.assertIsNotNone(fig_mpl)
        
        fig_sns = compare_results([result1, result2], ['Strategy1', 'Strategy2'], backend='seaborn')
        self.assertIsNotNone(fig_sns)
        
        fig_plotly = compare_results([result1, result2], ['Strategy1', 'Strategy2'], backend='plotly')
        self.assertIsNotNone(fig_plotly)

if __name__ == '__main__':
    unittest.main()
<|MERGE_RESOLUTION|>--- conflicted
+++ resolved
@@ -16,26 +16,28 @@
 def test_has_method3():
     assert hasattr(Result, "_calculate_returns")
 
-class TestStrategy(unittest.TestCase):
+### OUMAIMA 
+import unittest
+import pandas as pd
+import numpy as np
 
-<<<<<<< HEAD
+from mypackage import Result, compare_results
+
+class MovingAverageStrategy(Strategy):
+    """Stratégie simple basée sur un croisement de moyennes mobiles."""
+    def __init__(self, short_window=2, long_window=3, target_column='price'):
+        super().__init__(rebalancing_frequency='D')
+        self.short_window = short_window
+        self.long_window = long_window
+        self.target_column = target_column
+
     def validate_data(self, data: pd.DataFrame):
-    # Vérifie que l'objet est un DataFrame
-        if not isinstance(data, pd.DataFrame):
-            raise TypeError("Les données doivent être un DataFrame pandas.")
-    
-    # Vérifie si le DataFrame est vide
         if data.empty:
             raise ValueError("Les données sont vides.")
-    
-    # Vérifie la présence de la colonne cible
         if self.target_column not in data.columns:
-            raise KeyError(f"La colonne cible '{self.target_column}' est manquante.")
-    
-    # Vérifie les valeurs nulles
+            raise KeyError(f"La colonne '{self.target_column}' est manquante.")
         if data.isnull().any().any():
             raise ValueError("Les données contiennent des valeurs nulles.")
-
 
 
     def get_position(self, historical_data: pd.DataFrame, current_position: float) -> float:
@@ -53,42 +55,6 @@
         return 0  # Neutre
 
 class TestBacktesting(unittest.TestCase):
-=======
-    # Création data fictive
->>>>>>> 550551e7
-    def setUp(self):
-        dates = pd.date_range(start='2024-01-01', end='2024-01-10', freq='D')
-        self.sample_data = pd.DataFrame({
-            'price': np.random.randn(len(dates)).cumsum() + 10
-        }, index=dates)
-    
-    # Vérification que le décorateur fonctionne
-    def test_strategy_decorator(self):
-        @strategy
-        def simple_strategy(historical_data, current_position, rebalancing_frequency='D'):
-            return 1
-            
-        strat = simple_strategy()
-        self.assertEqual(strat.rebalancing_frequency, 'D')
-        self.assertEqual(strat.get_position(self.sample_data, 0), 1)
-    
-    # Vérification que la classe Strategy est bien une classe abstraite
-    def test_abstract_strategy(self):
-        with self.assertRaises(TypeError):
-            Strategy()
-    
-    # Vérification qu'on puisse utiliser l'héritage de la classe Strategy
-    def test_custom_strategy(self):
-        class CustomStrategy(Strategy):
-            def get_position(self, historical_data, current_position):
-                return -1
-                
-        strat = CustomStrategy()
-        self.assertEqual(strat.get_position(self.sample_data, 0), -1)
-        
-class TestBacktester(unittest.TestCase):
-
-    # Création data fictive
     def setUp(self):
         dates = pd.date_range(start='2024-01-01', end='2024-01-10', freq='D')
         self.sample_data = pd.DataFrame({
